from __future__ import annotations

import logging
import os
import sqlite3
from collections.abc import Callable, Iterable, Mapping
from pathlib import Path
from typing import Any, cast

from PySide6.QtCore import Qt, QThread, Signal
from PySide6.QtWidgets import (
    QFormLayout,
    QHBoxLayout,
    QLabel,
    QMessageBox,
    QPushButton,
    QVBoxLayout,
    QWidget,
)

from ..core.db import connect, get_by_path
from ..core.metadata_enricher import enrich_file
from ..core.spectrum import generate_spectrogram, open_external
from .theme import ensure_styled_background

logger = logging.getLogger(__name__)


class _WorkerThread(QThread):
    """Simple worker that executes a callable in a background thread."""

    result_ready = Signal(object)
    error = Signal(object)

    def __init__(self, fn: Callable, *args, **kwargs) -> None:
        super().__init__()
        self._fn = fn
        self._args = args
        self._kwargs = kwargs

    def run(self) -> None:  # pragma: no cover - Qt thread integration
        try:
            result = self._fn(*self._args, **self._kwargs)
        except Exception as exc:  # pragma: no cover - defensive logging
            logger.exception("Background job failed: %s", exc)
            self.error.emit(exc)
        else:
            self.result_ready.emit(result)


class DetailsPanel(QWidget):
    """Widget that shows the metadata of the currently selected track."""

    def __init__(
        self,
        con: sqlite3.Connection | None = None,
        data_dir: Path | None = None,
        parent: QWidget | None = None,
    ) -> None:
        super().__init__(parent)
        self.setObjectName("DetailsPanel")
<<<<<<< HEAD
        ensure_styled_background(self, minimum_width=360)
=======
>>>>>>> 5c33ac61
        self._con = con
        self._current_data: dict[str, Any] | None = None
        self._data_dir = (data_dir or Path.home() / ".songsearch").expanduser()
        self._spectrogram_dir = self._data_dir / "spectra"
        self._db_path = self._resolve_db_path(con)
        self._spectrum_thread: _WorkerThread | None = None
        self._enrich_thread: _WorkerThread | None = None
        self._enrich_min_confidence = 0.6
        self._enrich_write_tags = False

        self._value_labels: dict[str, QLabel] = {}

        self._setup_ui()
        self._connect_action_signals()
        self.clear_details()

    # ----------------------------------------------------------------------------------
    # UI helpers
    # ----------------------------------------------------------------------------------
    def _setup_ui(self) -> None:
        layout = QVBoxLayout(self)
        layout.setContentsMargins(0, 0, 0, 0)
        layout.setSpacing(20)

        form = QFormLayout()
        form.setLabelAlignment(Qt.AlignRight | Qt.AlignVCenter)
        form.setHorizontalSpacing(20)
        form.setVerticalSpacing(14)

        for key, label in self._build_detail_labels():
            form.addRow(label, self._value_labels[key])

        layout.addLayout(form)

        layout.addSpacing(16)

        actions = QHBoxLayout()
        actions.setContentsMargins(0, 0, 0, 0)
        actions.setSpacing(12)

        self.btn_open = QPushButton("Abrir…")
        actions.addWidget(self.btn_open)

        self.btn_reveal = QPushButton("Mostrar en carpeta")
        actions.addWidget(self.btn_reveal)

        self.btn_copy_path = QPushButton("Copiar ruta")
        actions.addWidget(self.btn_copy_path)

        self.btn_musicbrainz = QPushButton("MusicBrainz")
        actions.addWidget(self.btn_musicbrainz)

        self.btn_enrich = QPushButton("Enriquecer")
        self.btn_enrich.setProperty("accentButton", True)
        actions.addWidget(self.btn_enrich)

        self.btn_spectrum = QPushButton("Espectro")
        self.btn_spectrum.setProperty("accentButton", True)
        actions.addWidget(self.btn_spectrum)

        actions.addStretch(1)
        layout.addLayout(actions)
        layout.addStretch(1)

    def _build_detail_labels(self) -> Iterable[tuple[str, QLabel]]:
        """Return an iterable of ``(field, label_widget)`` pairs for the form."""

        label_defs = [
            ("title", "Título"),
            ("artist", "Artista"),
            ("album", "Álbum"),
            ("genre", "Género"),
            ("year", "Año"),
            ("format", "Formato"),
            ("bitrate", "Bitrate"),
            ("samplerate", "Frecuencia"),
            ("channels", "Canales"),
            ("duration", "Duración"),
            ("path", "Ruta"),
            ("acoustid_id", "AcoustID"),
            ("mb_release_id", "MB Release"),
        ]

        for field, text in label_defs:
            value_label = QLabel()
            value_label.setObjectName(f"value_{field}")
            value_label.setTextInteractionFlags(Qt.TextSelectableByMouse)
            value_label.setProperty("valueLabel", True)
<<<<<<< HEAD
            value_label.setWordWrap(True)
            value_label.setMinimumHeight(24)
=======
>>>>>>> 5c33ac61
            self._value_labels[field] = value_label
            label = QLabel(f"{text}:")
            label.setProperty("formLabel", True)
            yield field, label

    # ----------------------------------------------------------------------------------
    # State management
    # ----------------------------------------------------------------------------------
    def clear_details(self) -> None:
        """Reset the panel to its empty state.

        Besides clearing the textual values, this method now disables every
        action button to avoid leaving interactions enabled when no track is
        selected.
        """

        self._current_data = None
        for label in self._value_labels.values():
            label.setText("—")
        for button in self._iter_action_buttons():
            self._set_button_busy(button, False)
            button.setEnabled(False)

    def show_for_path(
        self,
        path: str | None,
        record: Mapping[str, Any] | None = None,
    ) -> None:
        """Populate the panel with the information stored for *path*.

        ``record`` can be provided to skip the database lookup. The action
        buttons are enabled only when a valid track record is available.
        """

        # Always start from a clean state so that stale values/buttons are reset.
        self.clear_details()

        if not path and record is None:
            return

        data = record or self._fetch_record(path)
        if not data:
            return

        normalized = self._normalize_record(data)
        if not normalized:
            return

        self._current_data = normalized
        for field, label in self._value_labels.items():
            label.setText(self._format_field_value(field, normalized.get(field)))

        self._toggle_action_buttons(True)

    # ----------------------------------------------------------------------------------
    # Helpers
    # ----------------------------------------------------------------------------------
    def _fetch_record(self, path: str | None) -> Mapping[str, Any] | None:
        if not path or self._con is None:
            return None
        try:
            row = get_by_path(self._con, path)
        except Exception as exc:  # pragma: no cover - defensive logging
            logger.warning("Cannot fetch track for %s: %s", path, exc)
            return None
        if row is None:
            return None
        if isinstance(row, Mapping):
            return dict(row)
        if isinstance(row, sqlite3.Row):
            return dict(row)
        if isinstance(row, Iterable):
            try:
                return dict(cast(Iterable[tuple[Any, Any]], row))
            except Exception:  # pragma: no cover - exotic row shapes
                logger.debug("Cannot coerce record for %s", path, exc_info=True)
                return None
        return None

    def _normalize_record(self, data: Mapping[str, Any] | Any) -> dict[str, Any] | None:
        if not data:
            return None
        if isinstance(data, Mapping):
            return dict(data)
        if isinstance(data, sqlite3.Row):
            return dict(data)
        if isinstance(data, Iterable):
            try:
                return dict(cast(Iterable[tuple[Any, Any]], data))
            except Exception:  # pragma: no cover - fallback for exotic row types
                return None
        return None

    def _format_field_value(self, field: str, value: Any) -> str:
        if value is None:
            return "—"
        if field == "duration":
            try:
                seconds = float(value)
            except (TypeError, ValueError):
                return str(value)
            minutes, secs = divmod(int(seconds + 0.5), 60)
            return f"{minutes:d}:{secs:02d}"
        if field == "bitrate":
            try:
                return f"{int(value)} kbps"
            except (TypeError, ValueError):
                return str(value)
        if field == "samplerate":
            try:
                return f"{int(value)} Hz"
            except (TypeError, ValueError):
                return str(value)
        return str(value)

    def _toggle_action_buttons(self, enabled: bool) -> None:
        for button in self._iter_action_buttons():
            button.setEnabled(enabled)

    def _iter_action_buttons(self) -> Iterable[QPushButton]:
        for name, value in self.__dict__.items():
            if name.startswith("btn_") and isinstance(value, QPushButton):
                yield value

    # ----------------------------------------------------------------------------------
    # UI actions
    # ----------------------------------------------------------------------------------
    def _connect_action_signals(self) -> None:
        self.btn_spectrum.clicked.connect(self._make_spectrum)
        self.btn_enrich.clicked.connect(self._enrich_one)

    def _set_button_busy(
        self,
        button: QPushButton | None,
        busy: bool,
        busy_text: str | None = None,
    ) -> None:
        if button is None:
            return
        if busy:
            if button.property("_idle_text") is None:
                button.setProperty("_idle_text", button.text())
            if busy_text is not None:
                button.setText(busy_text)
            button.setEnabled(False)
        else:
            idle_text = button.property("_idle_text")
            if idle_text is not None:
                button.setText(idle_text)
            button.setProperty("_idle_text", None)
            button.setEnabled(True)

    def _current_track_path(self) -> Path | None:
        data = self._current_data
        if not data:
            return None
        path = data.get("path")
        if not path:
            return None
        return Path(path)

    def _make_spectrum(self) -> None:
        path = self._current_track_path()
        if path is None:
            QMessageBox.warning(
                self,
                "Sin pista",
                "Selecciona una pista antes de generar el espectro.",
            )
            return
        if not path.exists():
            QMessageBox.warning(
                self,
                "Archivo no encontrado",
                f"No se encontró el archivo:\n{path}",
            )
            return
        if self._spectrum_thread is not None and self._spectrum_thread.isRunning():
            return

        self._set_button_busy(self.btn_spectrum, True, "Generando…")
        worker = _WorkerThread(generate_spectrogram, path, self._spectrogram_dir)
        worker.setParent(self)
        self._spectrum_thread = worker
        worker.result_ready.connect(self._on_spectrum_ready)
        worker.error.connect(self._on_spectrum_error)
        worker.finished.connect(lambda: self._on_worker_finished("spectrum"))
        worker.finished.connect(worker.deleteLater)
        worker.start()

    def _on_spectrum_ready(self, result: object) -> None:
        if isinstance(result, Path):
            spectrum_path = result
        elif isinstance(result, (str, os.PathLike)):
            spectrum_path = Path(result)
        else:  # pragma: no cover - defensive logging
            logger.warning("Unexpected spectrum path: %r", result)
            return

        if not spectrum_path.exists():
            QMessageBox.warning(
                self,
                "Espectro no disponible",
                f"El archivo no se generó correctamente:\n{spectrum_path}",
            )
            return

        QMessageBox.information(
            self,
            "Espectro generado",
            f"Espectrograma guardado en:\n{spectrum_path}",
        )
        try:
            open_external(spectrum_path)
        except Exception as exc:  # pragma: no cover - external tools
            logger.warning("Cannot open spectrogram externally: %s", exc)

    def _on_spectrum_error(self, exc: object) -> None:
        message = str(exc) if exc else "Error desconocido al generar el espectro."
        QMessageBox.critical(
            self,
            "Error al generar espectro",
            message,
        )

    def _enrich_one(self) -> None:
        if self._enrich_thread is not None and self._enrich_thread.isRunning():
            return

        path = self._current_track_path()
        if path is None:
            QMessageBox.warning(
                self,
                "Sin pista",
                "Selecciona una pista antes de enriquecer metadatos.",
            )
            return
        if not path.exists():
            QMessageBox.warning(
                self,
                "Archivo no encontrado",
                f"No se encontró el archivo:\n{path}",
            )
            return
        if not self._db_path or str(self._db_path) in {":memory:", ""}:
            QMessageBox.critical(
                self,
                "Base de datos no disponible",
                "No es posible acceder a la base de datos para enriquecer metadatos.",
            )
            return

        self._set_button_busy(self.btn_enrich, True, "Enriqueciendo…")
        worker = _WorkerThread(self._run_enrich_job, path)
        worker.setParent(self)
        self._enrich_thread = worker
        worker.result_ready.connect(lambda updates, p=path: self._on_enrich_ready(p, updates))
        worker.error.connect(self._on_enrich_error)
        worker.finished.connect(lambda: self._on_worker_finished("enrich"))
        worker.finished.connect(worker.deleteLater)
        worker.start()

    def _run_enrich_job(self, path: Path):  # pragma: no cover - heavy IO
        db_path = self._db_path
        if db_path is None:
            raise RuntimeError("No se encontró la base de datos.")
        con = connect(db_path)
        try:
            return enrich_file(
                con,
                path,
                min_confidence=self._enrich_min_confidence,
                write_tags=self._enrich_write_tags,
            )
        finally:
            con.close()

    def _on_enrich_ready(self, path: Path, updates: object) -> None:
        if updates:
            QMessageBox.information(
                self,
                "Metadatos actualizados",
                "Los metadatos se han actualizado correctamente.",
            )
            self.show_for_path(str(path))
        else:
            QMessageBox.information(
                self,
                "Sin coincidencias",
                "No se encontraron coincidencias para actualizar metadatos.",
            )

    def _on_enrich_error(self, exc: object) -> None:
        message = str(exc) if exc else "No se pudo enriquecer los metadatos."
        QMessageBox.critical(
            self,
            "Error al enriquecer",
            message,
        )

    def _on_worker_finished(self, job: str) -> None:
        if job == "spectrum":
            button = self.btn_spectrum
            self._set_button_busy(button, False)
            if button is not None:
                button.setEnabled(self._current_data is not None)
            self._spectrum_thread = None
        elif job == "enrich":
            button = self.btn_enrich
            self._set_button_busy(button, False)
            if button is not None:
                button.setEnabled(self._current_data is not None)
            self._enrich_thread = None

    def _resolve_db_path(self, con: sqlite3.Connection | None) -> Path | None:
        if con is None:
            return None
        try:
            row = con.execute("PRAGMA database_list").fetchone()
        except Exception as exc:  # pragma: no cover - defensive logging
            logger.debug("Cannot resolve database path: %s", exc)
            return None
        if not row:
            return None
        path_str = row[2]
        if not path_str:
            return None
        try:
            return Path(path_str)
        except Exception:  # pragma: no cover - fallback for exotic paths
            return None<|MERGE_RESOLUTION|>--- conflicted
+++ resolved
@@ -59,10 +59,6 @@
     ) -> None:
         super().__init__(parent)
         self.setObjectName("DetailsPanel")
-<<<<<<< HEAD
-        ensure_styled_background(self, minimum_width=360)
-=======
->>>>>>> 5c33ac61
         self._con = con
         self._current_data: dict[str, Any] | None = None
         self._data_dir = (data_dir or Path.home() / ".songsearch").expanduser()
@@ -151,11 +147,6 @@
             value_label.setObjectName(f"value_{field}")
             value_label.setTextInteractionFlags(Qt.TextSelectableByMouse)
             value_label.setProperty("valueLabel", True)
-<<<<<<< HEAD
-            value_label.setWordWrap(True)
-            value_label.setMinimumHeight(24)
-=======
->>>>>>> 5c33ac61
             self._value_labels[field] = value_label
             label = QLabel(f"{text}:")
             label.setProperty("formLabel", True)
