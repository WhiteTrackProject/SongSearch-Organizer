from __future__ import annotations

import html
import importlib
import logging
import os
import shutil
import sqlite3
import subprocess
import sys
import time
from collections.abc import Callable, Iterable, Mapping, Sequence
from pathlib import Path
from typing import Any

from dotenv import dotenv_values, find_dotenv, load_dotenv, set_key
from PySide6.QtCore import (
    QAbstractTableModel,
    QItemSelection,
    QItemSelectionModel,
    QModelIndex,
    QPoint,
    Qt,
    QThread,
    QTimer,
    Signal,
)
from PySide6.QtGui import QAction, QCloseEvent, QColor, QGuiApplication, QIcon, QKeySequence
from PySide6.QtWidgets import (
    QAbstractItemView,
    QDialog,
    QDialogButtonBox,
    QFileDialog,
    QFormLayout,
    QFrame,
    QGraphicsDropShadowEffect,
    QHBoxLayout,
    QHeaderView,
    QLabel,
    QLineEdit,
    QMainWindow,
    QMenu,
    QMenuBar,
    QMessageBox,
    QPushButton,
    QShortcut,
    QSplitter,
    QStatusBar,
    QTableView,
    QTextBrowser,
    QVBoxLayout,
    QWidget,
)

from .. import __version__
from ..core.db import connect, fts_query_from_text, init_db, query_tracks
from ..core.scanner import scan_path
from ..core.spectrum import open_external
from .details_panel import DetailsPanel
from .theme import ensure_styled_background

logger = logging.getLogger(__name__)

_ICON_DIR = Path(__file__).resolve().parents[2] / "assets" / "icons"


def _load_icon(name: str) -> QIcon:
    """Return a ``QIcon`` for *name* if the asset exists."""

    path = _ICON_DIR / name
    return QIcon(str(path)) if path.exists() else QIcon()


def _is_macos() -> bool:
    return sys.platform == "darwin"


def _is_windows() -> bool:
    return sys.platform.startswith("win")


class _ScanWorker(QThread):
    """Background worker that scans a directory without blocking the UI."""

    finished = Signal(Path)
    failed = Signal(object)

    def __init__(self, db_path: Path, target: Path, parent: QWidget | None = None) -> None:
        super().__init__(parent)
        self._db_path = db_path
        self._target = target

    def run(self) -> None:  # pragma: no cover - heavy IO in background thread
        try:
            con = connect(self._db_path)
            try:
                scan_path(con, self._target)
            finally:
                con.close()
        except Exception as exc:  # noqa: BLE001 - propagate to UI thread
            logger.exception("Background scan failed: %s", exc)
            self.failed.emit(exc)
        else:
            self.finished.emit(self._target)


class _HelpWorker(QThread):
    """Execute help-center requests without blocking the UI thread."""

    result_ready = Signal(str, str)
    failed = Signal(str, str)

    def __init__(
        self,
        *,
        func: Callable[..., Any],
        args: Sequence[Any] | None = None,
        kwargs: Mapping[str, Any] | None = None,
        task: str,
        parent: QWidget | None = None,
    ) -> None:
        super().__init__(parent)
        self._func = func
        self._args = tuple(args or ())
        self._kwargs = dict(kwargs or {})
        self._task = task

    def run(self) -> None:  # pragma: no cover - background thread
        try:
            result = self._invoke()
        except Exception as exc:  # noqa: BLE001 - bubble up to UI thread
            logger.exception("Help request failed: %s", exc)
            message = str(exc) or "No se pudo completar la consulta."
            self.failed.emit(self._task, message)
        else:
            self.result_ready.emit(self._task, str(result))

    def _invoke(self) -> Any:
        try:
            return self._func(*self._args, **self._kwargs)
        except TypeError as exc:  # pragma: no cover - defensive retry
            if not self._kwargs:
                raise
            logger.debug("Retrying help callable without keyword args: %s", exc)
            return self._func(*self._args)


class _HelpCenterDialog(QDialog):  # pragma: no cover - UI container
    """Modal dialog that displays the intelligent help center."""

    request_chat = Signal(str)
    request_ui_improvements = Signal(str)

    def __init__(
        self,
        parent: QWidget | None = None,
        *,
        overview_html: str = "",
    ) -> None:
        super().__init__(parent)
        self.setWindowTitle("Centro de ayuda")
        self.setModal(True)

        layout = QVBoxLayout(self)
        layout.setContentsMargins(24, 24, 24, 24)
        layout.setSpacing(16)

        self._overview = QLabel(self)
        self._overview.setObjectName("HelpOverviewLabel")
        self._overview.setWordWrap(True)
        self._overview.setTextFormat(Qt.RichText)
        self._overview.setText(overview_html)
        layout.addWidget(self._overview)

        self._history = QTextBrowser(self)
        self._history.setObjectName("HelpHistory")
        self._history.setOpenExternalLinks(True)
        self._history.setMinimumHeight(240)
        layout.addWidget(self._history, 1)

        input_layout = QHBoxLayout()
        input_layout.setContentsMargins(0, 0, 0, 0)
        input_layout.setSpacing(12)
        self._prompt = QLineEdit(self)
        self._prompt.setPlaceholderText("Describe tu duda o el contexto que quieres mejorar…")
        input_layout.addWidget(self._prompt, 1)

        self._ask_button = QPushButton("Preguntar", self)
        self._ask_button.setDefault(True)
        input_layout.addWidget(self._ask_button)
        layout.addLayout(input_layout)

        self._suggest_button = QPushButton("Sugerir mejoras de la UI", self)
        layout.addWidget(self._suggest_button, 0, Qt.AlignRight)

        self._feedback_label = QLabel("", self)
        self._feedback_label.setObjectName("HelpFeedbackLabel")
        self._feedback_label.setWordWrap(True)
        self._feedback_label.setVisible(False)
        layout.addWidget(self._feedback_label)

        buttons = QDialogButtonBox(QDialogButtonBox.Close, self)
        buttons.rejected.connect(self.reject)
        layout.addWidget(buttons)

        self._interactive_widgets = [self._prompt, self._ask_button, self._suggest_button]

        self._ask_button.clicked.connect(self._emit_chat_request)
        self._prompt.returnPressed.connect(self._emit_chat_request)
        self._suggest_button.clicked.connect(self._emit_ui_request)

    def set_overview_html(self, overview_html: str) -> None:
        self._overview.setText(overview_html)

    def focus_prompt(self) -> None:
        self._prompt.setFocus(Qt.ActiveWindowFocusReason)

    def set_loading(self, active: bool) -> None:
        for widget in self._interactive_widgets:
            widget.setEnabled(not active)

    def show_feedback(self, text: str, *, error: bool = False) -> None:
        self._feedback_label.setVisible(bool(text))
        self._feedback_label.setText(text)
        if error:
            self._feedback_label.setStyleSheet("color: #d14343; font-weight: 600;")
        else:
            self._feedback_label.setStyleSheet("color: #5f6c7b;")

    def update_history(self, history: Sequence[Mapping[str, Any]]) -> None:
        if not history:
            self._history.setHtml(
                "<p><i>Inicia una conversación con la ayuda inteligente para resolver "
                "dudas sobre la aplicación.</i></p>"
            )
            return

        blocks: list[str] = []
        for entry in history:
            role = str(entry.get("role", "assistant"))
            content = str(entry.get("content", ""))
            mode = str(entry.get("mode", "chat")) or "chat"
            if role == "user":
                label = "Tú"
            elif role == "assistant":
                label = "Asistente" if mode == "chat" else "Asistente (UI)"
            else:
                label = "Sistema"
            safe = html.escape(content).replace("\n", "<br/>")
            blocks.append(
                "<div class='help-entry' style='margin-bottom: 12px;'>"
                f"<p style='margin:0; font-weight:600;'>{label}</p>"
                f"<div style='margin-top:4px;'>{safe}</div>"
                "</div>"
            )
        self._history.setHtml("".join(blocks))
        scrollbar = self._history.verticalScrollBar()
        if scrollbar is not None:
            scrollbar.setValue(scrollbar.maximum())

    def _emit_chat_request(self) -> None:
        if not self._ask_button.isEnabled():
            return
        prompt = self._prompt.text().strip()
        if not prompt:
            self.show_feedback("Escribe una pregunta antes de enviar.", error=True)
            return
        self.show_feedback("")
        self._prompt.clear()
        self.request_chat.emit(prompt)

    def _emit_ui_request(self) -> None:
        if not self._suggest_button.isEnabled():
            return
        prompt = self._prompt.text().strip()
        if not prompt:
            self.show_feedback(
                "Describe el área de la interfaz para generar sugerencias.",
                error=True,
            )
            return
        self.show_feedback("")
        self._prompt.clear()
        self.request_ui_improvements.emit(prompt)


class TrackTableModel(QAbstractTableModel):
    """Simple table model that exposes tracks from the SQLite database."""

    COLUMNS: tuple[tuple[str, str], ...] = (
        ("title", "Título"),
        ("artist", "Artista"),
        ("album", "Álbum"),
        ("genre", "Género"),
        ("year", "Año"),
        ("duration", "Duración"),
        ("bitrate", "Bitrate"),
        ("format", "Formato"),
        ("path", "Ruta"),
    )

    def __init__(self, parent: QWidget | None = None) -> None:
        super().__init__(parent)
        self._rows: list[dict[str, Any]] = []

    # ------------------------------------------------------------------
    # Qt model API
    # ------------------------------------------------------------------
    def rowCount(self, parent: QModelIndex | None = None) -> int:  # noqa: N802
        if parent is not None and parent.isValid():
            return 0
        return len(self._rows)

    def columnCount(self, parent: QModelIndex | None = None) -> int:  # noqa: N802
        if parent is not None and parent.isValid():
            return 0
        return len(self.COLUMNS)

    def data(self, index: QModelIndex, role: int = Qt.DisplayRole) -> Any:
        if not index.isValid():
            return None
        row = index.row()
        column = index.column()
        if row < 0 or row >= len(self._rows) or column < 0 or column >= len(self.COLUMNS):
            return None

        key = self.COLUMNS[column][0]
        value = self._rows[row].get(key)

        if role == Qt.DisplayRole:
            return self._format_value(key, value)
        if role == Qt.TextAlignmentRole and key in {"year", "duration", "bitrate"}:
            return int(Qt.AlignRight | Qt.AlignVCenter)
        return None

    def headerData(  # noqa: N802
        self, section: int, orientation: Qt.Orientation, role: int = Qt.DisplayRole
    ) -> Any:
        if role != Qt.DisplayRole:
            return None
        if orientation == Qt.Horizontal:
            if 0 <= section < len(self.COLUMNS):
                return self.COLUMNS[section][1]
            return None
        return section + 1

    def flags(self, index: QModelIndex) -> Qt.ItemFlags:
        if not index.isValid():
            return Qt.ItemIsEnabled
        return Qt.ItemIsEnabled | Qt.ItemIsSelectable

    # ------------------------------------------------------------------
    # Helpers
    # ------------------------------------------------------------------
    def set_rows(self, rows: Iterable[Mapping[str, Any] | sqlite3.Row]) -> None:
        normalized: list[dict[str, Any]] = []
        for row in rows:
            try:
                normalized.append(dict(row))
            except Exception:  # pragma: no cover - defensive fallback
                logger.debug("Cannot normalize row: %r", row)
        self.beginResetModel()
        self._rows = normalized
        self.endResetModel()

    def clear(self) -> None:
        self.set_rows([])

    def row_data(self, row: int) -> dict[str, Any] | None:
        if 0 <= row < len(self._rows):
            return self._rows[row]
        return None

    def index_for_path(self, path: str | None) -> int | None:
        if not path:
            return None
        for idx, row in enumerate(self._rows):
            if row.get("path") == path:
                return idx
        return None

    def _format_value(self, key: str, value: Any) -> str:
        if value in (None, ""):
            return "—"
        if key == "duration":
            try:
                total_seconds = float(value)
            except (TypeError, ValueError):
                return str(value)
            minutes, seconds = divmod(int(total_seconds + 0.5), 60)
            return f"{minutes:d}:{seconds:02d}"
        if key == "bitrate":
            try:
                bitrate = int(value)
            except (TypeError, ValueError):
                return str(value)
            if bitrate >= 1000:
                bitrate //= 1000
            return f"{bitrate} kbps"
        return str(value)


class ApiCredentialsDialog(QDialog):
    """Simple dialog to capture API credentials from the user."""

    def __init__(
        self,
        parent: QWidget | None = None,
        acoustid_key: str = "",
        musicbrainz_ua: str = "",
    ) -> None:
        super().__init__(parent)
        self.setWindowTitle("Configurar APIs")
        self.setModal(True)

        layout = QVBoxLayout(self)
        form = QFormLayout()
        form.setFieldGrowthPolicy(QFormLayout.AllNonFixedFieldsGrow)

        self._acoustid_edit = QLineEdit(self)
        self._acoustid_edit.setPlaceholderText("Clave de API de AcoustID")
        self._acoustid_edit.setText(acoustid_key)
        form.addRow("AcoustID API key", self._acoustid_edit)

        self._musicbrainz_edit = QLineEdit(self)
        self._musicbrainz_edit.setPlaceholderText(
            f"SongSearchOrganizer/{__version__} (tu_email@ejemplo.com)"
        )
        self._musicbrainz_edit.setText(musicbrainz_ua)
        form.addRow("Cuenta MusicBrainz", self._musicbrainz_edit)

        layout.addLayout(form)

        hint = QLabel(
            "Introduce tu clave de AcoustID y el identificador de cuenta/contacto de MusicBrainz.",
            self,
        )
        hint.setWordWrap(True)
        layout.addWidget(hint)

        buttons = QDialogButtonBox(QDialogButtonBox.Save | QDialogButtonBox.Cancel, self)
        buttons.accepted.connect(self._on_accept)
        buttons.rejected.connect(self.reject)
        layout.addWidget(buttons)

    def _on_accept(self) -> None:
        acoustid = self._acoustid_edit.text().strip()
        musicbrainz = self._musicbrainz_edit.text().strip()
        if not acoustid or not musicbrainz:
            QMessageBox.warning(
                self,
                "Faltan datos",
                (
                    "Debes introducir tanto la clave de AcoustID como tu "
                    "cuenta/contacto de MusicBrainz."
                ),
            )
            return
        self.accept()

    def values(self) -> tuple[str, str]:
        return self._acoustid_edit.text().strip(), self._musicbrainz_edit.text().strip()


class MainWindow(QMainWindow):
    """Main application window for the SongSearch Organizer UI."""

    MAX_RESULTS = 5000
    SEARCH_DEBOUNCE_MS = 250

    def __init__(
        self,
        con: sqlite3.Connection | None = None,
        data_dir: Path | None = None,
        parent: QWidget | None = None,
    ) -> None:
        super().__init__(parent)
        self._data_dir = (data_dir or Path.home() / ".songsearch").expanduser()
        self._owns_connection = con is None
        self._db_path: Path | None = None
        self._env_path = self._data_dir / ".env"
        self._load_env_files()
        self._api_key: str = ""
        self._musicbrainz_ua: str = ""
        self._dependency_state: dict[str, bool] = {}
        self._can_enrich_metadata = False
        self._can_generate_spectrum = False
        self._enrich_disabled_reason: str | None = None
        self._spectrum_disabled_reason: str | None = None
        self._dependency_warning_shown = False
        self._startup_handled = False
        self._load_api_credentials()
        if con is None:
            db_path = init_db(self._data_dir)
            con = connect(db_path)
            logger.info("Base de datos cargada desde %s", db_path)
            self._db_path = db_path
        else:
            self._db_path = self._resolve_db_path(con)
        self._con: sqlite3.Connection | None = con

        self._model = TrackTableModel(self)
        self._details = DetailsPanel(con=self._con, data_dir=self._data_dir, parent=self)
        self._details.btn_open.clicked.connect(self._open_selected_track)
        self._details.btn_reveal.clicked.connect(self._reveal_selected_track)
        self._details.btn_copy_path.clicked.connect(self._copy_selected_paths)
        self._current_path: str | None = None

        self._search_timer = QTimer(self)
        self._search_timer.setSingleShot(True)
        self._search_timer.setInterval(self.SEARCH_DEBOUNCE_MS)
        self._search_timer.timeout.connect(self.refresh_results)

        self._search = QLineEdit(self)
        self._table = QTableView(self)
        self._status = QStatusBar(self)

        self._btn_scan: QPushButton | None = None
        self._btn_enrich: QPushButton | None = None
        self._btn_spectrum: QPushButton | None = None
        self._btn_config: QPushButton | None = None
        self._scan_worker: _ScanWorker | None = None
        self._summary_badge: QLabel | None = None
        self._help_button: QPushButton | None = None
        self._help_dialog: _HelpCenterDialog | None = None
        self._help_worker: _HelpWorker | None = None
        self._help_history: list[dict[str, str]] = []
        self._help_callables: dict[str, Callable[..., Any]] = {}
        self._active_help_mode: str | None = None
        self._table_caption: QLabel | None = None
        self._inspector_caption: QLabel | None = None
        self._shortcuts: list[QShortcut] = []
        self._action_configure_api: QAction | None = None
        self._action_scan: QAction | None = None
        self._action_open_track: QAction | None = None
        self._action_reveal_track: QAction | None = None
        self._action_copy_paths: QAction | None = None
        self._action_exit: QAction | None = None
        self._action_refresh: QAction | None = None
        self._action_focus_search: QAction | None = None
        self._action_clear_search: QAction | None = None
        self._action_select_all: QAction | None = None
        self._action_enrich: QAction | None = None
        self._action_spectrum: QAction | None = None
        self._action_help_overview: QAction | None = None
        self._action_about: QAction | None = None
        self._action_enrich_default_tip = (
            "Enriquecer metadatos mediante AcoustID y MusicBrainz para la pista seleccionada."
        )
        self._action_spectrum_default_tip = "Generar el espectro de la pista seleccionada."
<<<<<<< HEAD
        # fmt: off
        self._action_copy_default_tip = (
            "Copiar al portapapeles la ruta de las pistas seleccionadas."
        )
        # fmt: on
=======
        self._action_copy_default_tip = (
            "Copiar al portapapeles la ruta de las pistas seleccionadas."
        )
>>>>>>> ea177f43

        self._build_ui()
        self._create_actions()
        self._build_menus()
        self._setup_shortcuts()
        self._refresh_dependency_state()
        self.refresh_results()
        QTimer.singleShot(0, self._handle_startup_prompts)

    # ------------------------------------------------------------------
    # Configuración
    # ------------------------------------------------------------------
    def _load_env_files(self) -> None:
        repo_env = find_dotenv(usecwd=True)
        if repo_env:
            load_dotenv(repo_env, override=False)
        if self._env_path.exists():
            load_dotenv(self._env_path, override=False)

    def _load_api_credentials(self) -> None:
        stored = dotenv_values(self._env_path) if self._env_path.exists() else {}
        self._api_key = (
            os.getenv("ACOUSTID_API_KEY") or stored.get("ACOUSTID_API_KEY", "")
        ).strip()
        self._musicbrainz_ua = (
            os.getenv("MUSICBRAINZ_USER_AGENT") or stored.get("MUSICBRAINZ_USER_AGENT", "") or ""
        ).strip()

    def _handle_startup_prompts(self) -> None:
        if self._startup_handled:
            return
        self._startup_handled = True
        self._refresh_dependency_state()
        self._maybe_prompt_api_credentials()
        self._maybe_warn_dependencies(force_dialog=True)

    def _maybe_prompt_api_credentials(self, *, force: bool = False) -> None:
        self._load_api_credentials()
        if not force and self._api_key and self._musicbrainz_ua:
            return

        dialog = ApiCredentialsDialog(self, self._api_key, self._musicbrainz_ua)
        if dialog.exec() == QDialog.Accepted:
            api_key, musicbrainz = dialog.values()
            self._save_api_credentials(api_key, musicbrainz)
            if self._status:
                self._status.showMessage("Credenciales guardadas", 5000)
        else:
            if self._status:
                self._status.showMessage(
                    "Configura las APIs para habilitar el enriquecimiento de metadatos.",
                    8000,
                )
        self._refresh_dependency_state()
        self._maybe_warn_dependencies()

    def _save_api_credentials(self, api_key: str, musicbrainz: str) -> None:
        try:
            self._data_dir.mkdir(parents=True, exist_ok=True)
            set_key(str(self._env_path), "ACOUSTID_API_KEY", api_key, quote_mode="never")
            set_key(
                str(self._env_path),
                "MUSICBRAINZ_USER_AGENT",
                musicbrainz,
                quote_mode="never",
            )
        except Exception as exc:  # noqa: BLE001 - mostrar el error al usuario
            logger.exception("No se pudieron guardar las credenciales: %s", exc)
            QMessageBox.critical(
                self,
                "Error al guardar",
                f"No se pudieron guardar las credenciales en el archivo .env.\nDetalle: {exc}",
            )
            return

        os.environ["ACOUSTID_API_KEY"] = api_key
        os.environ["MUSICBRAINZ_USER_AGENT"] = musicbrainz
        self._api_key = api_key
        self._musicbrainz_ua = musicbrainz

    def _refresh_dependency_state(self) -> None:
        self._load_api_credentials()
        ffmpeg_available = shutil.which("ffmpeg") is not None
        fpcalc_available = shutil.which("fpcalc") is not None
        self._dependency_state = {"ffmpeg": ffmpeg_available, "fpcalc": fpcalc_available}

        if ffmpeg_available:
            self._can_generate_spectrum = True
            self._spectrum_disabled_reason = None
        else:
            self._can_generate_spectrum = False
            self._spectrum_disabled_reason = self._dependency_hint("ffmpeg")

        enrich_reasons: list[str] = []
        if not self._api_key or not self._musicbrainz_ua:
            missing_fields = []
            if not self._api_key:
                missing_fields.append("ACOUSTID_API_KEY")
            if not self._musicbrainz_ua:
                missing_fields.append("MUSICBRAINZ_USER_AGENT")
            hint = "Configura tus credenciales de AcoustID/MusicBrainz desde «Configurar APIs…»."
            if missing_fields:
                hint += "\nFaltan: " + ", ".join(missing_fields) + "."
            enrich_reasons.append(hint)
        if not fpcalc_available:
            enrich_reasons.append(self._dependency_hint("fpcalc"))
        self._can_enrich_metadata = not enrich_reasons
        self._enrich_disabled_reason = "\n\n".join(enrich_reasons) if enrich_reasons else None

        self._details.update_capabilities(
            can_enrich=self._can_enrich_metadata,
            can_generate_spectrum=self._can_generate_spectrum,
            enrich_reason=self._enrich_disabled_reason,
            spectrum_reason=self._spectrum_disabled_reason,
        )
        self._update_action_state()

    def _dependency_hint(self, tool: str) -> str:
        if tool == "ffmpeg":
            hint = "ffmpeg no se encontró en tu PATH."
            if _is_macos():
                hint += "\nInstálalo con: brew install ffmpeg"
            elif _is_windows():
                hint += (
                    "\nDescárgalo desde https://ffmpeg.org/download.html "
                    "y añade la carpeta bin al PATH."
                )
            else:
                hint += (
                    "\nInstálalo con tu gestor de paquetes, por ejemplo: sudo apt install ffmpeg"
                )
            return hint
        if tool == "fpcalc":
            hint = "Chromaprint (fpcalc) no se encontró en tu PATH."
            if _is_macos():
                hint += "\nInstálalo con: brew install chromaprint"
            elif _is_windows():
                hint += (
                    "\nDescárgalo desde https://acoustid.org/chromaprint "
                    "e incluye la carpeta bin en tu PATH."
                )
            else:
                hint += (
                    "\nInstálalo con tu gestor de paquetes, por ejemplo: "
                    "sudo apt install chromaprint"
                )
            return hint
        return f"{tool} no está disponible en tu PATH."

    def _maybe_warn_dependencies(self, *, force_dialog: bool = False) -> None:
        missing_messages: list[str] = []
        missing_labels: list[str] = []
        if not self._dependency_state.get("ffmpeg", False):
            missing_messages.append(self._dependency_hint("ffmpeg"))
            missing_labels.append("ffmpeg")
        if not self._dependency_state.get("fpcalc", False):
            missing_messages.append(self._dependency_hint("fpcalc"))
            missing_labels.append("Chromaprint (fpcalc)")
        if not (self._api_key and self._musicbrainz_ua):
            missing_messages.append(
<<<<<<< HEAD
                "Configura las claves de AcoustID/MusicBrainz "
                "desde «Configurar APIs…» para habilitar el enriquecimiento."
=======
                "Configura las claves de AcoustID/MusicBrainz desde «Configurar APIs…» "
                "para habilitar el enriquecimiento."
>>>>>>> ea177f43
            )
            missing_labels.append("credenciales de AcoustID/MusicBrainz")

        if not missing_messages:
            self._dependency_warning_shown = False
            return

        if force_dialog or not self._dependency_warning_shown:
            QMessageBox.warning(
                self,
                "Dependencias pendientes",
                "Se detectaron requisitos sin configurar:\n\n" + "\n\n".join(missing_messages),
            )
        if self._status:
            self._status.showMessage(
                "Pendiente: " + ", ".join(missing_labels),
                10000,
            )
        self._dependency_warning_shown = True

    def _open_api_settings(self) -> None:
        self._maybe_prompt_api_credentials(force=True)

    def _setup_shortcuts(self) -> None:
        for shortcut in self._shortcuts:
            shortcut.setParent(None)
        self._shortcuts.clear()

        combos: list[tuple[QKeySequence, Callable[[], None]]] = []
        if self._action_focus_search is None:
            combos.append((QKeySequence.Find, self._focus_search))
        if self._action_refresh is None:
            combos.append((QKeySequence.Refresh, self.refresh_results))
        for sequence, handler in combos:
            shortcut = QShortcut(sequence, self)
            shortcut.activated.connect(handler)
            self._shortcuts.append(shortcut)

    def _focus_search(self) -> None:
        self._search.setFocus(Qt.ShortcutFocusReason)
        self._search.selectAll()

    def _clear_search(self) -> None:
        if not self._search.text():
            return
        self._search_timer.stop()
        self._search.clear()
        self.refresh_results()
        self._focus_search()
        self._update_action_state()

    def _select_all_rows(self) -> None:
        self._table.setFocus(Qt.ShortcutFocusReason)
        self._table.selectAll()

    def _build_help_overview_html(self) -> str:
        tips = """
        <ul>
            <li><b>⌘F / Ctrl+F</b> enfoca la búsqueda instantáneamente.</li>
            <li><b>Enter</b> ejecuta la consulta actual.</li>
            <li><b>Doble clic</b> abre la pista seleccionada con tu reproductor predeterminado.</li>
            <li><b>Clic derecho</b> muestra acciones rápidas sobre la fila.</li>
        </ul>
        """.strip()

        dependency_lines: list[str] = []
        ffmpeg_ok = self._dependency_state.get("ffmpeg", False)
        fpcalc_ok = self._dependency_state.get("fpcalc", False)
<<<<<<< HEAD
        # fmt: off
        ffmpeg_text = (
            "✅ listo"
            if ffmpeg_ok
            else self._dependency_hint("ffmpeg").replace("\n", "<br/>")
        )
        dependency_lines.append(f"<li><b>ffmpeg</b>: {ffmpeg_text}</li>")
        fpcalc_text = (
            "✅ listo"
            if fpcalc_ok
            else self._dependency_hint("fpcalc").replace("\n", "<br/>")
        )
        # fmt: on
=======
        if ffmpeg_ok:
            ffmpeg_text = "✅ listo"
        else:
            ffmpeg_text = self._dependency_hint("ffmpeg").replace("\n", "<br/>")
        dependency_lines.append(f"<li><b>ffmpeg</b>: {ffmpeg_text}</li>")
        if fpcalc_ok:
            fpcalc_text = "✅ listo"
        else:
            fpcalc_text = self._dependency_hint("fpcalc").replace("\n", "<br/>")
>>>>>>> ea177f43
        dependency_lines.append(f"<li><b>Chromaprint (fpcalc)</b>: {fpcalc_text}</li>")
        if self._api_key and self._musicbrainz_ua:
            dependency_lines.append("<li><b>APIs</b>: ✅ credenciales configuradas.</li>")
        else:
            dependency_lines.append(
<<<<<<< HEAD
                "<li><b>APIs</b>: Configura tu clave de AcoustID y el identificador "
                "de MusicBrainz desde «Configurar APIs…».</li>"
            )

        dependencies = "<ul>" + "".join(dependency_lines) + "</ul>"
        return (
            "<p style=\"font-size: 15px;\">"
            "SongSearch Organizer reúne tus herramientas en una sola vista con estética macOS."
            "</p>"
            "<p><b>Atajos esenciales</b></p>"
            f"{tips}"
            "<p><b>Estado actual</b></p>"
            f"{dependencies}"
            "<p>"
            "Escribe tu pregunta y pulsa «Preguntar» para consultar al asistente inteligente "
            "o pide «Sugerir mejoras de la UI» para recibir ideas de refinamiento visual."
            "</p>"
        )

    def _open_help_center(self) -> None:  # pragma: no cover - UI dialog
        self._refresh_dependency_state()
        overview = self._build_help_overview_html()

        dialog = _HelpCenterDialog(self, overview_html=overview)
        dialog.request_chat.connect(self._on_help_chat_requested)
        dialog.request_ui_improvements.connect(self._on_help_ui_improvements_requested)
        dialog.finished.connect(self._on_help_dialog_finished)

        self._help_dialog = dialog
        dialog.update_history(self._help_history)
        if self._help_worker is not None:
            busy_mode = self._active_help_mode or "chat"
            busy_text = (
                "Consultando al asistente…"
                if busy_mode == "chat"
                else "Generando sugerencias de interfaz…"
            )
            dialog.show_feedback(busy_text, error=False)
            dialog.set_loading(True)
        else:
            dialog.show_feedback("")
            dialog.set_loading(False)
        dialog.focus_prompt()
=======
                "<li><b>APIs</b>: Configura tu clave de AcoustID y el "
                "identificador de MusicBrainz desde «Configurar APIs…».</li>"
            )

        dependencies = "<ul>" + "".join(dependency_lines) + "</ul>"
        message = f"""
            <p style="font-size: 15px;">
                SongSearch Organizer reúne tus herramientas en una sola vista
                con estética macOS.
            </p>
            <p><b>Atajos esenciales</b></p>
            {tips}
            <p><b>Estado actual</b></p>
            {dependencies}
            <p>
                Necesitas más ayuda? Revisa el README o pulsa «Configurar APIs…»
                para verificar tus credenciales.
            </p>
        """

        dialog = QMessageBox(self)
        dialog.setWindowTitle("Centro de ayuda")
        dialog.setIcon(QMessageBox.Information)
        dialog.setTextFormat(Qt.RichText)
        dialog.setText(message)
        dialog.setStandardButtons(QMessageBox.Close)
>>>>>>> ea177f43
        dialog.exec()

    def _help_send(self, question: str) -> None:
        """Send *question* to the AI helper while handling missing credentials."""

        prompt = question.strip()
        if not prompt:
            QMessageBox.information(
                self,
                "Pregunta vacía",
                "Escribe una pregunta antes de consultar a ChatGPT.",
            )
            return

        from ..ai import assistant as ai_assistant

        try:
            answer = ai_assistant.ask_for_help(prompt)
        except ai_assistant.MissingAPIKeyError:
            message = "Configura OPENAI_API_KEY para usar ChatGPT"
            QMessageBox.information(self, "ChatGPT no disponible", message)
            if self._status:
                self._status.showMessage(message, 8000)
            return
        except Exception as exc:  # noqa: BLE001 - mostrar retroalimentación al usuario
            logger.exception("No se pudo obtener ayuda inteligente: %s", exc)
            QMessageBox.critical(
                self,
                "Error en ChatGPT",
                f"No se pudo obtener respuesta de ChatGPT.\n\n{exc}",
            )
            return

        if not answer:
            QMessageBox.information(
                self,
                "Respuesta vacía",
                "ChatGPT no devolvió ninguna sugerencia. Intenta reformular la consulta.",
            )
            return

        QMessageBox.information(self, "ChatGPT", answer)

    def _show_about_dialog(self) -> None:  # pragma: no cover - UI dialog
        message = (
            "<p><b>SongSearch Organizer</b></p>"
            f"<p>Versión {__version__}</p>"
            "<p>Gestiona, busca y enriquece tu biblioteca musical con AcoustID y MusicBrainz.</p>"
        )
        QMessageBox.about(self, "Acerca de SongSearch Organizer", message)

    # ------------------------------------------------------------------
    # Help center helpers
    # ------------------------------------------------------------------
    def _on_help_chat_requested(self, prompt: str) -> None:
        clean = prompt.strip()
        if not clean:
            return
        self._append_help_message("user", clean, mode="chat")
        self._start_help_request(mode="chat", prompt=clean)

    def _on_help_ui_improvements_requested(self, prompt: str) -> None:
        clean = prompt.strip()
        if not clean:
            return
        self._append_help_message("user", clean, mode="ui")
        self._start_help_request(mode="ui", prompt=clean)

    def _append_help_message(self, role: str, content: str, *, mode: str) -> None:
        entry = {"role": role, "content": content, "mode": mode}
        self._help_history.append(entry)
        if self._help_dialog is not None:
            self._help_dialog.update_history(self._help_history)

    def _resolve_help_callable(self, name: str) -> Callable[..., Any]:
        cached = self._help_callables.get(name)
        if cached is not None:
            return cached

        candidates = (
            "songsearch.core.help_center",
            "songsearch.core.help",
            "songsearch.core.assistant",
        )
        searched_modules: list[str] = []
        last_error: Exception | None = None
        for module_name in candidates:
            try:
                module = importlib.import_module(module_name)
            except ModuleNotFoundError:
                continue
            except Exception as exc:  # pragma: no cover - defensive logging
                last_error = exc
                continue
            searched_modules.append(module_name)
            func = getattr(module, name, None)
            if callable(func):
                self._help_callables[name] = func
                return func

        if last_error is not None:
            raise RuntimeError(
                f"No se pudo inicializar la ayuda inteligente: {last_error}"
            ) from last_error
        if searched_modules:
            joined = ", ".join(searched_modules)
            raise RuntimeError(
                f"La ayuda inteligente no está disponible. No se encontró '{name}' en: {joined}."
            )
        raise RuntimeError(
            "La ayuda inteligente no está disponible. Añade el módulo "
            "'songsearch.core.help_center' con las funciones necesarias."
        )

    def _start_help_request(self, *, mode: str, prompt: str) -> None:
        if self._help_worker is not None:
            if self._help_dialog is not None:
                self._help_dialog.show_feedback(
                    "Ya hay una consulta en curso. Espera a que finalice para enviar otra.",
                    error=True,
                )
            return

        func_name = "ask_chat" if mode == "chat" else "suggest_ui_improvements"
        try:
            func = self._resolve_help_callable(func_name)
        except Exception as exc:
            message = str(exc) or "La ayuda inteligente no está disponible."
            self._append_help_message("system", message, mode=mode)
            if self._help_dialog is not None:
                self._help_dialog.show_feedback(message, error=True)
            else:
                QMessageBox.warning(self, "Ayuda inteligente", message)
            return

        history_snapshot = tuple(dict(entry) for entry in self._help_history)
        worker = _HelpWorker(
            func=func,
            args=(prompt,),
            kwargs={"history": history_snapshot},
            task=mode,
            parent=self,
        )
        worker.result_ready.connect(self._on_help_worker_result)
        worker.failed.connect(self._on_help_worker_failed)
        worker.finished.connect(self._reset_help_worker)
        worker.finished.connect(worker.deleteLater)

        self._help_worker = worker
        self._active_help_mode = mode

        if self._help_dialog is not None:
            busy_text = (
                "Consultando al asistente…"
                if mode == "chat"
                else "Generando sugerencias de interfaz…"
            )
            self._help_dialog.show_feedback(busy_text, error=False)
            self._help_dialog.set_loading(True)

        worker.start()

    def _on_help_worker_result(self, mode: str, response: str) -> None:
        self._append_help_message("assistant", response, mode=mode or "chat")
        if self._help_dialog is not None:
            self._help_dialog.set_loading(False)
            self._help_dialog.show_feedback("")

    def _on_help_worker_failed(self, mode: str, message: str) -> None:
        friendly = message or "No se pudo completar la consulta."
        self._append_help_message("system", friendly, mode=mode or "chat")
        if self._help_dialog is not None:
            self._help_dialog.set_loading(False)
            self._help_dialog.show_feedback(friendly, error=True)
        else:
            QMessageBox.critical(self, "Ayuda inteligente", friendly)

    def _reset_help_worker(self) -> None:
        self._help_worker = None
        self._active_help_mode = None

    def _on_help_dialog_finished(self, _: int) -> None:
        if self._help_dialog is not None:
            self._help_dialog.deleteLater()
        self._help_dialog = None

    def _update_summary_badge(self, *, shown: int, total: int, truncated: bool) -> None:
        if self._summary_badge is None:
            return
        if total <= 0:
            self._summary_badge.setText("Sin resultados")
            self._summary_badge.setToolTip(
                "Escanea tu biblioteca o escribe en la búsqueda para empezar."
            )
            return
        if shown == total and not truncated:
            self._summary_badge.setText(f"{total} pistas")
        else:
            self._summary_badge.setText(f"{shown} / {total} pistas")
        if truncated:
            self._summary_badge.setToolTip(
                f"Mostrando los primeros {shown} resultados de {total} disponibles."
            )
        else:
            self._summary_badge.setToolTip("")

    def _update_table_caption(
        self,
        *,
        query_text: str,
        shown: int,
        total: int,
        truncated: bool,
        elapsed_ms: float,
    ) -> None:
        if self._table_caption is None:
            return
        if total == 0:
            if query_text:
                self._table_caption.setText("Sin coincidencias para tu búsqueda")
            else:
                self._table_caption.setText("Escanea una carpeta para poblar la biblioteca")
            self._table_caption.setToolTip("")
            return
        base = f"{shown} pistas" if shown == total else f"{shown}/{total} pistas"
        if truncated:
            base += " · vista limitada"
        self._table_caption.setText(f"{base} · {elapsed_ms:.0f} ms")
        if query_text:
            self._table_caption.setToolTip(f"Filtro activo: {query_text}")
        else:
            self._table_caption.setToolTip("")

    def _update_inspector_caption(self, record: Mapping[str, Any] | None) -> None:
        if self._inspector_caption is None:
            return
        if not record:
            self._inspector_caption.setText("Selecciona una pista para ver sus metadatos")
            self._inspector_caption.setToolTip("")
            return
        title = str(record.get("title") or "")
        path_value = record.get("path")
        if not title:
            if isinstance(path_value, str):
                title = Path(path_value).stem
        artist = record.get("artist")
        subtitle = title if title else "Pista seleccionada"
        if artist:
            subtitle = f"{subtitle} — {artist}"
        self._inspector_caption.setText(subtitle)
        self._inspector_caption.setToolTip(subtitle)

    # ------------------------------------------------------------------
    # UI setup
    # ------------------------------------------------------------------
    def _build_ui(self) -> None:
        self.setWindowTitle("SongSearch Organizer")
        self.resize(1280, 720)

        central = QWidget(self)
        central.setObjectName("MainContainer")
        layout = QVBoxLayout(central)
        layout.setContentsMargins(0, 0, 0, 0)

        header = QWidget(central)
        header.setObjectName("HeaderBar")
        header_layout = QVBoxLayout(header)
        header_layout.setContentsMargins(32, 32, 32, 24)
        header_layout.setSpacing(20)

        title_row = QHBoxLayout()
        title_row.setContentsMargins(0, 0, 0, 0)
        title_row.setSpacing(16)

        title_block = QVBoxLayout()
        title_block.setContentsMargins(0, 0, 0, 0)
        title_block.setSpacing(2)

        title_label = QLabel("SongSearch Organizer", header)
        title_label.setObjectName("HeaderTitle")
        title_block.addWidget(title_label)

        subtitle_label = QLabel("Colección musical con inspiración macOS", header)
        subtitle_label.setObjectName("HeaderSubtitle")
        subtitle_label.setWordWrap(True)
        title_block.addWidget(subtitle_label)

        title_row.addLayout(title_block)
        title_row.addStretch(1)

        self._summary_badge = QLabel("Sin resultados", header)
        self._summary_badge.setObjectName("SummaryBadge")
        title_row.addWidget(self._summary_badge, 0, Qt.AlignVCenter)

        self._help_button = QPushButton(
            _load_icon("help.png"),
            "Centro de ayuda",
            header,
        )
        self._help_button.setObjectName("HelpButton")
        self._help_button.setProperty("helpButton", True)
        self._help_button.clicked.connect(self._open_help_center)
        title_row.addWidget(self._help_button, 0, Qt.AlignVCenter)

        header_layout.addLayout(title_row)

        toolbar_frame = QFrame(header)
        toolbar_frame.setObjectName("ToolbarCard")
        ensure_styled_background(toolbar_frame)
        toolbar_layout = QHBoxLayout(toolbar_frame)
        toolbar_layout.setContentsMargins(20, 16, 20, 16)
        toolbar_layout.setSpacing(18)

        search_container = QWidget(toolbar_frame)
        search_container.setObjectName("SearchContainer")
        search_layout = QHBoxLayout(search_container)
        search_layout.setContentsMargins(12, 0, 12, 0)
        search_layout.setSpacing(12)

        self._search.setPlaceholderText("Buscar título, artista, álbum, género o ruta…")
        self._search.setClearButtonEnabled(True)
        self._search.setObjectName("SearchField")
        self._search.textChanged.connect(self._on_search_text_changed)
        self._search.returnPressed.connect(self.refresh_results)
        search_layout.addWidget(self._search, 1)

        search_hint = QLabel("⌘F / Ctrl+F", search_container)
        search_hint.setObjectName("SearchHint")
        search_layout.addWidget(search_hint, 0, Qt.AlignVCenter)

        toolbar_layout.addWidget(search_container, 1)

        actions_container = QWidget(toolbar_frame)
        actions_container.setObjectName("HeaderActions")
        actions_layout = QHBoxLayout(actions_container)
        actions_layout.setContentsMargins(0, 0, 0, 0)
        actions_layout.setSpacing(12)

        self._btn_config = QPushButton(
            _load_icon("settings.png"), "Configurar APIs…", actions_container
        )
        self._btn_config.setProperty("toolbarButton", True)
        self._btn_config.clicked.connect(self._open_api_settings)
        actions_layout.addWidget(self._btn_config)

        self._btn_scan = QPushButton(_load_icon("scan.png"), "Escanear…", actions_container)
        self._btn_scan.setProperty("toolbarButton", True)
        self._btn_scan.clicked.connect(self._open_scan_dialog)
        actions_layout.addWidget(self._btn_scan)

        self._btn_enrich = QPushButton(_load_icon("enrich.png"), "Enriquecer", actions_container)
        self._btn_enrich.setProperty("toolbarButton", True)
        self._btn_enrich.clicked.connect(self._enrich_selected)
        self._btn_enrich.setEnabled(False)
        actions_layout.addWidget(self._btn_enrich)

        self._btn_spectrum = QPushButton(_load_icon("spectrum.png"), "Espectro", actions_container)
        self._btn_spectrum.setProperty("toolbarButton", True)
        self._btn_spectrum.clicked.connect(self._generate_spectrum_selected)
        self._btn_spectrum.setEnabled(False)
        actions_layout.addWidget(self._btn_spectrum)

        toolbar_layout.addWidget(actions_container, 0)

        for button in (
            self._btn_config,
            self._btn_scan,
            self._btn_enrich,
            self._btn_spectrum,
            self._help_button,
        ):
            if button is not None:
                button.setCursor(Qt.PointingHandCursor)

        header_layout.addWidget(toolbar_frame)
        layout.addWidget(header)

        splitter = QSplitter(Qt.Horizontal, central)
        splitter.setChildrenCollapsible(False)
        splitter.setOpaqueResize(False)

        table_card = QFrame(splitter)
        table_card.setObjectName("TableCard")
        ensure_styled_background(table_card)
        table_layout = QVBoxLayout(table_card)
        table_layout.setContentsMargins(20, 20, 20, 20)
        table_layout.setSpacing(12)

        table_header = QVBoxLayout()
        table_header.setContentsMargins(0, 0, 0, 0)
        table_header.setSpacing(2)
        table_title = QLabel("Biblioteca", table_card)
        table_title.setObjectName("CardTitle")
        table_header.addWidget(table_title)

        self._table_caption = QLabel("Escanea una carpeta para poblar la biblioteca", table_card)
        self._table_caption.setObjectName("CardSubtitle")
        self._table_caption.setWordWrap(True)
        table_header.addWidget(self._table_caption)

        table_layout.addLayout(table_header)

        self._table.setModel(self._model)
        self._table.setSelectionBehavior(QAbstractItemView.SelectRows)
        self._table.setSelectionMode(QAbstractItemView.ExtendedSelection)
        self._table.setAlternatingRowColors(True)
        self._table.setSortingEnabled(False)
        self._table.setWordWrap(False)
        self._table.verticalHeader().setVisible(False)
        self._table.setContextMenuPolicy(Qt.CustomContextMenu)
        self._table.customContextMenuRequested.connect(self._show_table_context_menu)
        header_view = self._table.horizontalHeader()
        header_view.setSectionsMovable(True)
        header_view.setStretchLastSection(True)
        header_view.setSectionResizeMode(QHeaderView.Interactive)
        header_view.setHighlightSections(False)
        header_view.setDefaultAlignment(Qt.AlignLeft | Qt.AlignVCenter)
        table_layout.addWidget(self._table)

        details_card = QFrame(splitter)
        details_card.setObjectName("DetailsCard")
        ensure_styled_background(details_card)
        details_layout = QVBoxLayout(details_card)
        details_layout.setContentsMargins(20, 20, 20, 20)
        details_layout.setSpacing(12)

        inspector_header = QVBoxLayout()
        inspector_header.setContentsMargins(0, 0, 0, 0)
        inspector_header.setSpacing(2)
        inspector_title = QLabel("Inspector", details_card)
        inspector_title.setObjectName("CardTitle")
        inspector_header.addWidget(inspector_title)

        self._inspector_caption = QLabel(
            "Selecciona una pista para ver sus metadatos", details_card
        )
        self._inspector_caption.setObjectName("CardSubtitle")
        self._inspector_caption.setWordWrap(True)
        inspector_header.addWidget(self._inspector_caption)

        details_layout.addLayout(inspector_header)
        details_layout.addWidget(self._details, 1)

        for card in (table_card, details_card):
            shadow = QGraphicsDropShadowEffect(card)
            shadow.setBlurRadius(28)
            shadow.setOffset(0, 14)
            shadow.setColor(QColor(7, 10, 22, 150))
            card.setGraphicsEffect(shadow)

        splitter.addWidget(table_card)
        splitter.addWidget(details_card)
        splitter.setStretchFactor(0, 3)
        splitter.setStretchFactor(1, 2)
        layout.addWidget(splitter, 1)

        self.setCentralWidget(central)
        self.setStatusBar(self._status)
        self._status.setObjectName("MainStatusBar")
        self._status.setSizeGripEnabled(False)
        self._status.showMessage("Listo")

        self._build_menus()

        selection_model = self._table.selectionModel()
        if selection_model is not None:
            selection_model.selectionChanged.connect(self._on_selection_changed)

        self._update_summary_badge(shown=0, total=0, truncated=False)
        self._update_table_caption(
            query_text="",
            shown=0,
            total=0,
            truncated=False,
            elapsed_ms=0.0,
        )
        self._update_inspector_caption(None)

    def _create_actions(self) -> None:
        self._action_configure_api = QAction(_load_icon("settings.png"), "Configurar APIs…", self)
        self._action_configure_api.setShortcut(QKeySequence(QKeySequence.StandardKey.Preferences))
        self._action_configure_api.setStatusTip(
            "Define las credenciales de AcoustID y MusicBrainz."
        )
        self._action_configure_api.setMenuRole(QAction.MenuRole.PreferencesRole)
        self._action_configure_api.triggered.connect(self._open_api_settings)

        self._action_scan = QAction(_load_icon("scan.png"), "Escanear…", self)
        self._action_scan.setShortcut(QKeySequence("Ctrl+Shift+S"))
        self._action_scan.setStatusTip("Explora una carpeta y añade sus pistas a la biblioteca.")
        self._action_scan.triggered.connect(self._open_scan_dialog)

        self._action_open_track = QAction(_load_icon("open.png"), "Abrir", self)
        self._action_open_track.setShortcut(QKeySequence(QKeySequence.StandardKey.Open))
        self._action_open_track.setStatusTip(
            "Reproduce la pista seleccionada con la aplicación predeterminada."
        )
        self._action_open_track.triggered.connect(self._open_selected_track)

        self._action_reveal_track = QAction(_load_icon("reveal.png"), "Mostrar en carpeta", self)
        self._action_reveal_track.setShortcut(QKeySequence("Ctrl+Shift+R"))
        self._action_reveal_track.setStatusTip(
            "Abre el explorador de archivos en la ubicación de la pista."
        )
        self._action_reveal_track.triggered.connect(self._reveal_selected_track)

        self._action_exit = QAction("Salir", self)
        self._action_exit.setShortcut(QKeySequence(QKeySequence.StandardKey.Quit))
        self._action_exit.setMenuRole(QAction.MenuRole.QuitRole)
        self._action_exit.triggered.connect(self.close)

        self._action_copy_paths = QAction(_load_icon("copy.png"), "Copiar ruta", self)
        self._action_copy_paths.setShortcut(QKeySequence("Ctrl+Shift+C"))
        self._action_copy_paths.setStatusTip("Copia la ruta de la pista al portapapeles.")
        self._action_copy_paths.triggered.connect(self._copy_selected_paths)

        self._action_focus_search = QAction("Buscar", self)
        self._action_focus_search.setShortcut(QKeySequence(QKeySequence.StandardKey.Find))
        self._action_focus_search.setStatusTip("Enfoca el cuadro de búsqueda.")
        self._action_focus_search.triggered.connect(self._focus_search)

        self._action_clear_search = QAction("Limpiar búsqueda", self)
        self._action_clear_search.setShortcut(QKeySequence("Esc"))
        self._action_clear_search.setStatusTip("Limpia el texto de búsqueda actual.")
        self._action_clear_search.triggered.connect(self._clear_search)

        self._action_select_all = QAction("Seleccionar todo", self)
        self._action_select_all.setShortcut(QKeySequence(QKeySequence.StandardKey.SelectAll))
        self._action_select_all.setStatusTip("Selecciona todas las filas visibles.")
        self._action_select_all.triggered.connect(self._select_all_rows)

        self._action_refresh = QAction(_load_icon("refresh.png"), "Actualizar resultados", self)
        self._action_refresh.setShortcut(QKeySequence(QKeySequence.StandardKey.Refresh))
        self._action_refresh.setStatusTip("Vuelve a ejecutar la búsqueda actual.")
        self._action_refresh.triggered.connect(self.refresh_results)

        self._action_enrich = QAction(_load_icon("enrich.png"), "Enriquecer", self)
        self._action_enrich.setShortcut(QKeySequence("Ctrl+E"))
        self._action_enrich.setStatusTip("Busca metadatos en AcoustID y MusicBrainz.")
        self._action_enrich.triggered.connect(self._enrich_selected)

        self._action_spectrum = QAction(_load_icon("spectrum.png"), "Espectro", self)
        self._action_spectrum.setShortcut(QKeySequence("Ctrl+Shift+E"))
        self._action_spectrum.setStatusTip("Genera el espectro de la pista seleccionada.")
        self._action_spectrum.triggered.connect(self._generate_spectrum_selected)

        self._action_help_overview = QAction(_load_icon("help.png"), "Centro de ayuda", self)
        self._action_help_overview.setShortcut(QKeySequence(QKeySequence.StandardKey.HelpContents))
        self._action_help_overview.setStatusTip("Descubre atajos, dependencias y consejos de uso.")
        self._action_help_overview.setMenuRole(QAction.MenuRole.HelpRole)
        self._action_help_overview.triggered.connect(self._open_help_center)

        self._action_about = QAction("Acerca de SongSearch Organizer", self)
        self._action_about.setMenuRole(QAction.MenuRole.AboutRole)
        self._action_about.triggered.connect(self._show_about_dialog)

        for action in (
            self._action_configure_api,
            self._action_scan,
            self._action_open_track,
            self._action_reveal_track,
            self._action_exit,
            self._action_copy_paths,
            self._action_focus_search,
            self._action_clear_search,
            self._action_select_all,
            self._action_refresh,
            self._action_enrich,
            self._action_spectrum,
            self._action_help_overview,
            self._action_about,
        ):
            if action is not None:
                self.addAction(action)

        self._update_action_state()

    def _build_menus(self) -> None:
        menu_bar: QMenuBar = self.menuBar()
        menu_bar.clear()

        def add_group(menu: QMenu, *actions: QAction | None) -> None:
            valid_actions = [action for action in actions if action is not None]
            if not valid_actions:
                return
            if menu.actions():
                menu.addSeparator()
            for action in valid_actions:
                menu.addAction(action)

        file_menu = menu_bar.addMenu("&Archivo")
        add_group(file_menu, self._action_configure_api, self._action_scan)
        add_group(file_menu, self._action_open_track, self._action_reveal_track)
        add_group(file_menu, self._action_exit)

        edit_menu = menu_bar.addMenu("&Edición")
        add_group(edit_menu, self._action_copy_paths)
        add_group(edit_menu, self._action_focus_search, self._action_clear_search)
        add_group(edit_menu, self._action_select_all)

        tools_menu = menu_bar.addMenu("&Herramientas")
        add_group(tools_menu, self._action_refresh)
        add_group(tools_menu, self._action_enrich, self._action_spectrum)

        help_menu = menu_bar.addMenu("Ay&uda")
        for action in (self._action_help_overview, self._action_about):
            if action is not None:
                help_menu.addAction(action)

    # ------------------------------------------------------------------
    # Actions
    # ------------------------------------------------------------------
    def _open_scan_dialog(self) -> None:  # pragma: no cover - UI callback
        if self._scan_worker is not None and self._scan_worker.isRunning():
            QMessageBox.information(
                self,
                "Escaneo en progreso",
                "Ya hay un escaneo ejecutándose. Espera a que finalice.",
            )
            return

        directory = QFileDialog.getExistingDirectory(
            self,
            "Selecciona la carpeta a escanear",
            str(self._data_dir),
        )
        if not directory:
            return

        self._start_scan(Path(directory))

    def _start_scan(self, directory: Path) -> None:
        db_path = self._db_path
        if db_path is None:
            QMessageBox.critical(
                self,
                "Base de datos no disponible",
                "No se pudo determinar la ruta de la base de datos para escanear.",
            )
            return
        if not directory.exists():
            QMessageBox.warning(
                self,
                "Carpeta no encontrada",
                f"La carpeta seleccionada no existe:\n{directory}",
            )
            return

        worker = _ScanWorker(db_path, directory, self)
        worker.finished.connect(self._on_scan_finished)
        worker.failed.connect(self._on_scan_failed)
        worker.finished.connect(self._reset_scan_worker)
        worker.failed.connect(self._reset_scan_worker)
        worker.finished.connect(worker.deleteLater)
        worker.failed.connect(worker.deleteLater)
        self._scan_worker = worker
        if self._btn_scan is not None:
            self._btn_scan.setEnabled(False)
        if self._action_scan is not None:
            self._action_scan.setEnabled(False)
        self._status.showMessage(f"Escaneando {directory}…")
        worker.start()

    def _reset_scan_worker(self) -> None:
        if self._btn_scan is not None:
            self._btn_scan.setEnabled(True)
        if self._action_scan is not None:
            self._action_scan.setEnabled(True)
        self._scan_worker = None
        self._update_action_state()

    def _on_scan_finished(self, directory: Path) -> None:
        self._status.showMessage(f"Escaneo completado: {directory}", 5000)
        self.refresh_results()

    def _on_scan_failed(self, error: object) -> None:
        message = str(error) if error else "No se pudo completar el escaneo."
        QMessageBox.critical(self, "Error al escanear", message)
        self._status.showMessage("Error durante el escaneo", 5000)

    def _show_table_context_menu(self, pos: QPoint) -> None:  # pragma: no cover - UI callback
        index = self._table.indexAt(pos)
        if index.isValid():
            self._select_row(index.row())

        menu = self._build_table_menu()
        if menu is None:
            return

        global_pos = self._table.viewport().mapToGlobal(pos)
        menu.exec(global_pos)

    def _build_table_menu(self) -> QMenu | None:
        paths = self._selected_paths()
        if not paths:
            return None

        menu = QMenu(self)

        def add_group(*actions: QAction | None) -> None:
            valid_actions = [action for action in actions if action is not None]
            if not valid_actions:
                return
            if menu.actions():
                menu.addSeparator()
            for action in valid_actions:
                menu.addAction(action)

        add_group(self._action_open_track, self._action_reveal_track)
        add_group(self._action_spectrum, self._action_enrich)
        add_group(self._action_copy_paths)

        return menu

    def _open_selected_track(self) -> None:
        paths = self._selected_paths()
        if not paths:
            QMessageBox.information(self, "Sin selección", "Selecciona una pista para abrirla.")
            return

        path = paths[0]
        if not path.exists():
            QMessageBox.warning(
                self,
                "Archivo no encontrado",
                f"No se encontró el archivo en disco:\n{path}",
            )
            return
        try:
            open_external(path)
        except Exception as exc:  # noqa: BLE001 - show feedback to user
            QMessageBox.critical(
                self,
                "Error al abrir",
                f"No se pudo abrir el archivo:\n{exc}",
            )

    def _reveal_selected_track(self) -> None:
        paths = self._selected_paths()
        if not paths:
            QMessageBox.information(
                self,
                "Sin selección",
                "Selecciona una pista para mostrarla en el explorador.",
            )
            return

        self._reveal_in_file_manager(paths[0])

    def _copy_selected_paths(self) -> None:
        paths = self._selected_paths()
        if not paths:
            QMessageBox.information(self, "Sin selección", "No hay rutas para copiar.")
            return

        clipboard = QGuiApplication.clipboard()
        clipboard.setText("\n".join(str(p) for p in paths))
        self._status.showMessage("Ruta copiada al portapapeles", 3000)

    def _enrich_selected(self) -> None:
        if not self._current_path:
            QMessageBox.information(
                self,
                "Sin selección",
                "Selecciona una pista antes de enriquecer metadatos.",
            )
            return
        # Delegamos en el panel de detalles para reutilizar la lógica existente.
        self._details.btn_enrich.click()

    def _generate_spectrum_selected(self) -> None:
        if not self._current_path:
            QMessageBox.information(
                self,
                "Sin selección",
                "Selecciona una pista antes de generar el espectro.",
            )
            return
        self._details.btn_spectrum.click()

    # ------------------------------------------------------------------
    # Event handlers
    # ------------------------------------------------------------------
    def _on_search_text_changed(self, _: str) -> None:
        self._search_timer.start()
        self._update_action_state()

    def _on_selection_changed(
        self, selected: QItemSelection, _: QItemSelection
    ) -> None:  # pragma: no cover - UI callback
        if not selected.indexes():
            self._current_path = None
            self._details.clear_details()
            self._update_inspector_caption(None)
            self._update_action_state()
            return
        index = selected.indexes()[0]
        data = self._model.row_data(index.row())
        if not data:
            self._current_path = None
            self._details.clear_details()
            self._update_inspector_caption(None)
            self._update_action_state()
            return
        path = data.get("path")
        self._current_path = path if isinstance(path, str) else None
        if self._current_path:
            self._details.show_for_path(self._current_path, record=data)
            self._update_inspector_caption(data)
        else:
            self._details.clear_details()
            self._update_inspector_caption(None)
        self._update_action_state()

    # ------------------------------------------------------------------
    # Data loading
    # ------------------------------------------------------------------
    def refresh_results(self) -> None:
        if self._con is None:
            self._model.clear()
            self._details.clear_details()
            self._status.showMessage("Sin conexión a la base de datos")
            return

        query_text = self._search.text().strip()
        search_hint = bool(query_text)
        start = time.perf_counter()
        try:
            if query_text:
                fts_query = fts_query_from_text(query_text)
                if fts_query is None:
                    rows: list[sqlite3.Row] = []
                else:
                    rows = list(query_tracks(self._con, fts_query=fts_query))
                    search_hint = False
            else:
                rows = list(query_tracks(self._con))
                search_hint = False
        except sqlite3.Error as exc:  # pragma: no cover - defensive logging
            logger.exception("Database query failed: %s", exc)
            QMessageBox.critical(
                self,
                "Error de base de datos",
                f"No se pudo consultar la base de datos.\n\n{exc}",
            )
            return
        elapsed_ms = (time.perf_counter() - start) * 1000.0

        total = len(rows)
        if total > self.MAX_RESULTS:
            display_rows = rows[: self.MAX_RESULTS]
            truncated = True
        else:
            display_rows = rows
            truncated = False

        self._model.set_rows(display_rows)

        if not self._restore_selection():
            self._auto_select_first()

        shown = len(display_rows)
        message = self._format_status_message(
            shown=shown,
            total=total,
            truncated=truncated,
            elapsed_ms=elapsed_ms,
            search_hint=search_hint,
        )
        self._status.showMessage(message)
        self._update_summary_badge(shown=shown, total=total, truncated=truncated)
        self._update_table_caption(
            query_text=query_text,
            shown=shown,
            total=total,
            truncated=truncated,
            elapsed_ms=elapsed_ms,
        )

        if shown == 0:
            self._details.clear_details()
            self._current_path = None
            self._update_inspector_caption(None)
        self._update_action_state()

    def _format_status_message(
        self,
        *,
        shown: int,
        total: int,
        truncated: bool,
        elapsed_ms: float,
        search_hint: bool,
    ) -> str:
        if search_hint and shown == 0:
            base = "Introduce texto alfanumérico para buscar"
        elif total == 0:
            base = "Sin resultados"
        elif truncated:
            base = f"Mostrando {shown} de {total} pistas"
        else:
            base = f"{shown} pistas"
        return f"{base} · {elapsed_ms:.0f} ms"

    def _restore_selection(self) -> bool:
        if not self._current_path:
            return False
        row = self._model.index_for_path(self._current_path)
        if row is None:
            self._current_path = None
            return False
        self._select_row(row)
        return True

    def _auto_select_first(self) -> None:
        if self._model.rowCount() <= 0:
            return
        selection_model = self._table.selectionModel()
        if selection_model is None:
            return
        if selection_model.hasSelection():
            return
        self._select_row(0)

    def _select_row(self, row: int) -> None:
        if row < 0 or row >= self._model.rowCount():
            return
        selection_model = self._table.selectionModel()
        if selection_model is None:
            return
        index = self._model.index(row, 0)
        selection_model.select(
            index,
            QItemSelectionModel.ClearAndSelect | QItemSelectionModel.Rows,
        )
        self._table.scrollTo(index, QAbstractItemView.PositionAtCenter)

    # ------------------------------------------------------------------
    # Helpers
    # ------------------------------------------------------------------
    def _selected_paths(self) -> list[Path]:
        selection_model = self._table.selectionModel()
        paths: list[Path] = []
        if selection_model is not None:
            for index in selection_model.selectedRows():
                record = self._model.row_data(index.row())
                path_value = record.get("path") if record else None
                if isinstance(path_value, str):
                    paths.append(Path(path_value))
        if not paths and self._current_path:
            paths.append(Path(self._current_path))
        return paths

    def _reveal_in_file_manager(self, path: Path) -> None:
        target = path if path.exists() else path.parent
        if target is None or not target.exists():
            target = Path.home()
        try:
            if _is_macos():
                if path.is_dir():
                    subprocess.Popen(["open", str(target)])
                else:
                    subprocess.Popen(["open", "-R", str(path)])
            elif _is_windows():
                if path.exists() and path.is_file():
                    subprocess.Popen(["explorer", "/select,", str(path)])
                else:
                    subprocess.Popen(["explorer", str(target)])
            else:
                launch_target = path if path.is_dir() else target
                subprocess.Popen(["xdg-open", str(launch_target)])
        except Exception as exc:  # noqa: BLE001 - show UI feedback
            QMessageBox.critical(
                self,
                "Mostrar en carpeta",
                f"No se pudo abrir el explorador de archivos:\n{exc}",
            )

    def _update_action_state(self) -> None:
        has_selection = bool(self._current_path)
        has_rows = self._model.rowCount() > 0 if self._model is not None else False
        search_has_text = bool(self._search.text())
        enable_enrich = has_selection and self._can_enrich_metadata
        enrich_hint = (
            self._enrich_disabled_reason or "Configura las APIs para habilitar el enriquecimiento."
        )
        enable_spectrum = has_selection and self._can_generate_spectrum
        spectrum_hint = self._spectrum_disabled_reason or "Instala ffmpeg para generar espectros."

        if self._btn_enrich is not None:
            self._btn_enrich.setEnabled(enable_enrich)
            self._btn_enrich.setToolTip("" if enable_enrich else enrich_hint)
        if self._action_enrich is not None:
            self._action_enrich.setEnabled(enable_enrich)
            self._action_enrich.setStatusTip(
                self._action_enrich_default_tip if enable_enrich else enrich_hint
            )

        if self._btn_spectrum is not None:
            self._btn_spectrum.setEnabled(enable_spectrum)
            self._btn_spectrum.setToolTip("" if enable_spectrum else spectrum_hint)
        if self._action_spectrum is not None:
            self._action_spectrum.setEnabled(enable_spectrum)
            self._action_spectrum.setStatusTip(
                self._action_spectrum_default_tip if enable_spectrum else spectrum_hint
            )

        if self._action_open_track is not None:
            self._action_open_track.setEnabled(has_selection)
        if self._action_reveal_track is not None:
            self._action_reveal_track.setEnabled(has_selection)
        if self._action_copy_paths is not None:
            self._action_copy_paths.setEnabled(has_selection)

        if self._action_clear_search is not None:
            self._action_clear_search.setEnabled(search_has_text)

        if self._action_select_all is not None:
            self._action_select_all.setEnabled(has_rows)

        if self._action_refresh is not None:
            self._action_refresh.setEnabled(self._con is not None)

        if self._action_focus_search is not None:
            self._action_focus_search.setEnabled(True)

        open_tip = "Abrir la pista seleccionada con la aplicación predeterminada del sistema."
        reveal_tip = "Abrir el explorador de archivos en la ubicación de la pista seleccionada."
        copy_disabled_tip = "Selecciona al menos una pista para copiar su ruta."

        if self._action_open_track is not None:
            self._action_open_track.setStatusTip(
                open_tip if has_selection else "Selecciona una pista para poder abrirla."
            )
        if self._action_reveal_track is not None:
            self._action_reveal_track.setStatusTip(
                reveal_tip
                if has_selection
                else "Selecciona una pista para mostrarla en la carpeta."
            )
        if self._action_copy_paths is not None:
            self._action_copy_paths.setStatusTip(
                self._action_copy_default_tip if has_selection else copy_disabled_tip
            )

    def _resolve_db_path(self, con: sqlite3.Connection | None) -> Path | None:
        if con is None:
            return None
        try:
            row = con.execute("PRAGMA database_list").fetchone()
        except Exception:  # pragma: no cover - defensive
            return None
        if not row:
            return None
        path_str = row[2]
        if not path_str:
            return None
        try:
            return Path(path_str)
        except Exception:  # pragma: no cover - fallback for exotic paths
            return None

    # ------------------------------------------------------------------
    # Qt overrides
    # ------------------------------------------------------------------
    def closeEvent(  # noqa: N802
        self, event: QCloseEvent
    ) -> None:  # pragma: no cover - UI callback
        if self._owns_connection and self._con is not None:
            try:
                self._con.close()
            except Exception:  # pragma: no cover - defensive
                logger.debug("Error closing database connection", exc_info=True)
        self._con = None
        super().closeEvent(event)<|MERGE_RESOLUTION|>--- conflicted
+++ resolved
@@ -548,17 +548,14 @@
             "Enriquecer metadatos mediante AcoustID y MusicBrainz para la pista seleccionada."
         )
         self._action_spectrum_default_tip = "Generar el espectro de la pista seleccionada."
-<<<<<<< HEAD
         # fmt: off
         self._action_copy_default_tip = (
             "Copiar al portapapeles la ruta de las pistas seleccionadas."
         )
         # fmt: on
-=======
         self._action_copy_default_tip = (
             "Copiar al portapapeles la ruta de las pistas seleccionadas."
         )
->>>>>>> ea177f43
 
         self._build_ui()
         self._create_actions()
@@ -719,13 +716,10 @@
             missing_labels.append("Chromaprint (fpcalc)")
         if not (self._api_key and self._musicbrainz_ua):
             missing_messages.append(
-<<<<<<< HEAD
                 "Configura las claves de AcoustID/MusicBrainz "
                 "desde «Configurar APIs…» para habilitar el enriquecimiento."
-=======
                 "Configura las claves de AcoustID/MusicBrainz desde «Configurar APIs…» "
                 "para habilitar el enriquecimiento."
->>>>>>> ea177f43
             )
             missing_labels.append("credenciales de AcoustID/MusicBrainz")
 
@@ -794,7 +788,6 @@
         dependency_lines: list[str] = []
         ffmpeg_ok = self._dependency_state.get("ffmpeg", False)
         fpcalc_ok = self._dependency_state.get("fpcalc", False)
-<<<<<<< HEAD
         # fmt: off
         ffmpeg_text = (
             "✅ listo"
@@ -808,7 +801,6 @@
             else self._dependency_hint("fpcalc").replace("\n", "<br/>")
         )
         # fmt: on
-=======
         if ffmpeg_ok:
             ffmpeg_text = "✅ listo"
         else:
@@ -818,13 +810,11 @@
             fpcalc_text = "✅ listo"
         else:
             fpcalc_text = self._dependency_hint("fpcalc").replace("\n", "<br/>")
->>>>>>> ea177f43
         dependency_lines.append(f"<li><b>Chromaprint (fpcalc)</b>: {fpcalc_text}</li>")
         if self._api_key and self._musicbrainz_ua:
             dependency_lines.append("<li><b>APIs</b>: ✅ credenciales configuradas.</li>")
         else:
             dependency_lines.append(
-<<<<<<< HEAD
                 "<li><b>APIs</b>: Configura tu clave de AcoustID y el identificador "
                 "de MusicBrainz desde «Configurar APIs…».</li>"
             )
@@ -868,7 +858,6 @@
             dialog.show_feedback("")
             dialog.set_loading(False)
         dialog.focus_prompt()
-=======
                 "<li><b>APIs</b>: Configura tu clave de AcoustID y el "
                 "identificador de MusicBrainz desde «Configurar APIs…».</li>"
             )
@@ -895,7 +884,6 @@
         dialog.setTextFormat(Qt.RichText)
         dialog.setText(message)
         dialog.setStandardButtons(QMessageBox.Close)
->>>>>>> ea177f43
         dialog.exec()
 
     def _help_send(self, question: str) -> None:
