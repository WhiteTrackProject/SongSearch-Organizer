--- conflicted
+++ resolved
@@ -7,13 +7,10 @@
 import pytest
 
 pytest.importorskip(
-<<<<<<< HEAD
     "PySide6.QtWidgets",
     reason="PySide6 no está disponible o falta libGL.so.1 en el entorno de ejecución",
-=======
     "PySide6.QtGui",
     reason="Qt runtime with libEGL is required for UI tests",
->>>>>>> 7fbbf849
     exc_type=ImportError,
 )
 
